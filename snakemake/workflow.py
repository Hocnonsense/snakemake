__author__ = "Johannes Köster"
__copyright__ = "Copyright 2015, Johannes Köster"
__email__ = "koester@jimmy.harvard.edu"
__license__ = "MIT"

import re
import os
import sys
import signal
import json
import urllib
from collections import OrderedDict, Mapping
from itertools import filterfalse, chain
from functools import partial
from operator import attrgetter

from snakemake.logging import logger, format_resources, format_resource_names
from snakemake.rules import Rule, Ruleorder
from snakemake.exceptions import RuleException, CreateRuleException, \
    UnknownRuleException, NoRulesException, print_exception, WorkflowError
from snakemake.shell import shell
from snakemake.dag import DAG
from snakemake.scheduler import JobScheduler
from snakemake.parser import parse
import snakemake.io
from snakemake.io import protected, temp, temporary, expand, dynamic, glob_wildcards, flag, not_iterable, touch
from snakemake.persistence import Persistence

def _update_config(config, config_default):
    """Recursively update snakemake global configuration object. The
    default configuration is defined in the preamble of rules files and
    contains reasonable default settings.

    The function loops through items in *config_default* and updates the
    config configuration according to the following rules:

    1. If the key is present in config, use this value
    2. Else, fall back on the value in config_default

    This procedure ensures that if a key is undefined in config, it
    will be set using a default value.

    Args:
      config_default: default configuration settings

    Returns:
      config: updated configuration
    """
    for (key, value) in config_default.items():
        # Elementary type checking; could be improved by checking
        # contents of lists (e.g list of ints, list of str etc)
        if key in config:
            assert isinstance(config[key], type(config_default[key])), \
                "Not same types: '{}', type '{}' (default) vs '{}', type '{}' (config)".format(
                    config_default[key], 
                    type(config_default[key]), 
                    config[key],
                    type(config[key]))
        if (isinstance(config_default[key], Mapping)):
            config[key]= _update_config(config.get(key, {}), config_default[key])
        else:
            # Only set to default if not defined in config
            if not key in config:
                config[key] = config_default[key]
            if isinstance(config[key], str):
                config[key] = os.path.expandvars(config[key])
    return config


class Workflow:
    def __init__(self,
                 snakefile=None,
                 snakemakepath=None,
                 jobscript=None,
                 overwrite_shellcmd=None,
                 overwrite_config=dict(),
                 overwrite_workdir=None,
                 overwrite_configfile=None,
                 config_args=None,
                 debug=False):
        """
        Create the controller.
        """
        self._rules = OrderedDict()
        self.first_rule = None
        self._workdir = None
        self.overwrite_workdir = overwrite_workdir
        self.workdir_init = os.path.abspath(os.curdir)
        self._ruleorder = Ruleorder()
        self._localrules = set()
        self.linemaps = dict()
        self.rule_count = 0
        self.basedir = os.path.dirname(snakefile)
        self.snakefile = os.path.abspath(snakefile)
        self.snakemakepath = snakemakepath
        self.included = []
        self.included_stack = []
        self.jobscript = jobscript
        self.persistence = None
        self.global_resources = None
        self.globals = globals()
        self._subworkflows = dict()
        self.overwrite_shellcmd = overwrite_shellcmd
        self.overwrite_config = overwrite_config
        self.overwrite_configfile = overwrite_configfile
        self.config_args = config_args
        self._onsuccess = lambda log: None
        self._onerror = lambda log: None
        self.debug = debug

        global config
        config = dict()
        config = _update_config(config, self.overwrite_config)

        global rules
        rules = Rules()

    @property
    def subworkflows(self):
        return self._subworkflows.values()

    @property
    def rules(self):
        return self._rules.values()

    @property
    def concrete_files(self):
        return (
            file
            for rule in self.rules for file in chain(rule.input, rule.output)
            if not callable(file) and not file.contains_wildcard()
        )

    def check(self):
        for clause in self._ruleorder:
            for rulename in clause:
                if not self.is_rule(rulename):
                    raise UnknownRuleException(
                        rulename,
                        prefix="Error in ruleorder definition.")

    def add_rule(self, name=None, lineno=None, snakefile=None):
        """
        Add a rule.
        """
        if name is None:
            name = str(len(self._rules) + 1)
        if self.is_rule(name):
            raise CreateRuleException(
                "The name {} is already used by another rule".format(name))
        rule = Rule(name, self, lineno=lineno, snakefile=snakefile)
        self._rules[rule.name] = rule
        self.rule_count += 1
        if not self.first_rule:
            self.first_rule = rule.name
        return name

    def is_rule(self, name):
        """
        Return True if name is the name of a rule.

        Arguments
        name -- a name
        """
        return name in self._rules

    def get_rule(self, name):
        """
        Get rule by name.

        Arguments
        name -- the name of the rule
        """
        if not self._rules:
            raise NoRulesException()
        if not name in self._rules:
            raise UnknownRuleException(name)
        return self._rules[name]

    def list_rules(self, only_targets=False):
        rules = self.rules
        if only_targets:
            rules = filterfalse(Rule.has_wildcards, rules)
        for rule in rules:
            logger.rule_info(name=rule.name, docstring=rule.docstring)

    def list_resources(self):
        for resource in set(
            resource for rule in self.rules for resource in rule.resources):
            if resource not in "_cores _nodes".split():
                logger.info(resource)

    def is_local(self, rule):
        return rule.name in self._localrules or rule.norun

    def execute(self,
                targets=None,
                dryrun=False,
                touch=False,
                cores=1,
                nodes=1,
                forcetargets=False,
                forceall=False,
                forcerun=None,
                prioritytargets=None,
                quiet=False,
                keepgoing=False,
                printshellcmds=False,
                printreason=False,
                printdag=False,
                cluster=None,
                cluster_config=None,
                cluster_sync=None,
                jobname=None,
                immediate_submit=False,
                ignore_ambiguity=False,
                printrulegraph=False,
                printd3dag=False,
                drmaa=None,
                stats=None,
                force_incomplete=False,
                ignore_incomplete=False,
                list_version_changes=False,
                list_code_changes=False,
                list_input_changes=False,
                list_params_changes=False,
                summary=False,
                detailed_summary=False,
                latency_wait=3,
                benchmark_repeats=3,
                wait_for_files=None,
                nolock=False,
                unlock=False,
                resources=None,
                notemp=False,
                nodeps=False,
                cleanup_metadata=None,
                subsnakemake=None,
                updated_files=None,
                keep_target_files=False,
                allowed_rules=None,
                greediness=1.0):

        self.global_resources = dict() if resources is None else resources
        self.global_resources["_cores"] = cores
        self.global_resources["_nodes"] = nodes

        def rules(items):
            return map(self._rules.__getitem__, filter(self.is_rule, items))

        if keep_target_files:

            def files(items):
                return filterfalse(self.is_rule, items)
        else:

            def files(items):
                return map(os.path.relpath, filterfalse(self.is_rule, items))

        if not targets:
            targets = [self.first_rule
                       ] if self.first_rule is not None else list()
        if prioritytargets is None:
            prioritytargets = list()
        if forcerun is None:
            forcerun = list()

        priorityrules = set(rules(prioritytargets))
        priorityfiles = set(files(prioritytargets))
        forcerules = set(rules(forcerun))
        forcefiles = set(files(forcerun))
        targetrules = set(chain(rules(targets),
                                filterfalse(Rule.has_wildcards, priorityrules),
                                filterfalse(Rule.has_wildcards, forcerules)))
        targetfiles = set(chain(files(targets), priorityfiles, forcefiles))
        if forcetargets:
            forcefiles.update(targetfiles)
            forcerules.update(targetrules)

        rules = self.rules
        if allowed_rules:
            rules = [rule for rule in rules if rule.name in set(allowed_rules)]

        if wait_for_files is not None:
            try:
                snakemake.io.wait_for_files(wait_for_files,
                                            latency_wait=latency_wait)
            except IOError as e:
                logger.error(str(e))
                return False

        dag = DAG(
            self, rules,
            dryrun=dryrun,
            targetfiles=targetfiles,
            targetrules=targetrules,
            forceall=forceall,
            forcefiles=forcefiles,
            forcerules=forcerules,
            priorityfiles=priorityfiles,
            priorityrules=priorityrules,
            ignore_ambiguity=ignore_ambiguity,
            force_incomplete=force_incomplete,
            ignore_incomplete=ignore_incomplete or printdag or printrulegraph,
            notemp=notemp)

        self.persistence = Persistence(
            nolock=nolock,
            dag=dag,
            warn_only=dryrun or printrulegraph or printdag or summary or
            list_version_changes or list_code_changes or list_input_changes or
            list_params_changes)

        if cleanup_metadata:
            for f in cleanup_metadata:
                self.persistence.cleanup_metadata(f)
            return True

        dag.init()
        dag.check_dynamic()

        if unlock:
            try:
                self.persistence.cleanup_locks()
                logger.info("Unlocking working directory.")
                return True
            except IOError:
                logger.error("Error: Unlocking the directory {} failed. Maybe "
                             "you don't have the permissions?")
                return False
        try:
            self.persistence.lock()
        except IOError:
            logger.error(
                "Error: Directory cannot be locked. Please make "
                "sure that no other Snakemake process is trying to create "
                "the same files in the following directory:\n{}\n"
                "If you are sure that no other "
                "instances of snakemake are running on this directory, "
                "the remaining lock was likely caused by a kill signal or "
                "a power loss. It can be removed with "
                "the --unlock argument.".format(os.getcwd()))
            return False

        if self.subworkflows and not printdag and not printrulegraph:
            # backup globals
            globals_backup = dict(self.globals)
            # execute subworkflows
            for subworkflow in self.subworkflows:
                subworkflow_targets = subworkflow.targets(dag)
                updated = list()
                if subworkflow_targets:
                    logger.info(
                        "Executing subworkflow {}.".format(subworkflow.name))
                    if not subsnakemake(subworkflow.snakefile,
                                        workdir=subworkflow.workdir,
                                        targets=subworkflow_targets,
                                        updated_files=updated):
                        return False
                    dag.updated_subworkflow_files.update(subworkflow.target(f)
                                                         for f in updated)
                else:
                    logger.info("Subworkflow {}: Nothing to be done.".format(
                        subworkflow.name))
            if self.subworkflows:
                logger.info("Executing main workflow.")
            # rescue globals
            self.globals.update(globals_backup)

        dag.check_incomplete()
        dag.postprocess()

        if nodeps:
            missing_input = [f for job in dag.targetjobs for f in job.input
                             if dag.needrun(job) and not os.path.exists(f)]
            if missing_input:
                logger.error(
                    "Dependency resolution disabled (--nodeps) "
                    "but missing input "
                    "files detected. If this happens on a cluster, please make sure "
                    "that you handle the dependencies yourself or turn of "
                    "--immediate-submit. Missing input files:\n{}".format(
                        "\n".join(missing_input)))
                return False

        updated_files.extend(f for job in dag.needrun_jobs for f in job.output)

        if printd3dag:
            dag.d3dag()
            return True
        elif printdag:
            print(dag)
            return True
        elif printrulegraph:
            print(dag.rule_dot())
            return True
        elif summary:
            print("\n".join(dag.summary(detailed=False)))
            return True
        elif detailed_summary:
            print("\n".join(dag.summary(detailed=True)))
            return True
        elif list_version_changes:
            items = list(
                chain(*map(self.persistence.version_changed, dag.jobs)))
            if items:
                print(*items, sep="\n")
            return True
        elif list_code_changes:
            items = list(chain(*map(self.persistence.code_changed, dag.jobs)))
            if items:
                print(*items, sep="\n")
            return True
        elif list_input_changes:
            items = list(chain(*map(self.persistence.input_changed, dag.jobs)))
            if items:
                print(*items, sep="\n")
            return True
        elif list_params_changes:
            items = list(
                chain(*map(self.persistence.params_changed, dag.jobs)))
            if items:
                print(*items, sep="\n")
            return True

        scheduler = JobScheduler(self, dag, cores,
                                 dryrun=dryrun,
                                 touch=touch,
                                 cluster=cluster,
                                 cluster_config=cluster_config,
                                 cluster_sync=cluster_sync,
                                 jobname=jobname,
                                 immediate_submit=immediate_submit,
                                 quiet=quiet,
                                 keepgoing=keepgoing,
                                 drmaa=drmaa,
                                 printreason=printreason,
                                 printshellcmds=printshellcmds,
                                 latency_wait=latency_wait,
                                 benchmark_repeats=benchmark_repeats,
                                 greediness=greediness)

        if not dryrun and not quiet:
            if len(dag):
                if cluster or cluster_sync or drmaa:
                    logger.resources_info(
                        "Provided cluster nodes: {}".format(nodes))
                else:
                    logger.resources_info("Provided cores: {}".format(cores))
                    logger.resources_info("Rules claiming more threads will be scaled down.")
                provided_resources = format_resources(resources)
                if provided_resources:
                    logger.resources_info(
                        "Provided resources: " + provided_resources)
                ignored_resources = format_resource_names(
                    set(resource for job in dag.needrun_jobs for resource in
                        job.resources_dict if resource not in resources))
                if ignored_resources:
                    logger.resources_info(
                        "Ignored resources: " + ignored_resources)
                logger.run_info("\n".join(dag.stats()))
            else:
                logger.info("Nothing to be done.")
        if dryrun and not len(dag):
            logger.info("Nothing to be done.")

        success = scheduler.schedule()

        if success:
            if dryrun:
                if not quiet and len(dag):
                    logger.run_info("\n".join(dag.stats()))
            elif stats:
                scheduler.stats.to_json(stats)
            if not dryrun:
                self._onsuccess(logger.get_logfile())
            return True
        else:
            if not dryrun:
                self._onerror(logger.get_logfile())
            return False

    def include(self, snakefile,
                overwrite_first_rule=False,
                print_compilation=False,
                overwrite_shellcmd=None):
        """
        Include a snakefile.
        """
        # check if snakefile is a path to the filesystem
        if not urllib.parse.urlparse(snakefile).scheme:
            if not os.path.isabs(snakefile) and self.included_stack:
                current_path = os.path.dirname(self.included_stack[-1])
                snakefile = os.path.join(current_path, snakefile)
            snakefile = os.path.abspath(snakefile)
        # else it could be an url.
        # at least we don't want to modify the path for clarity.

        if snakefile in self.included:
            logger.info("Multiple include of {} ignored".format(snakefile))
            return
        self.included.append(snakefile)
        self.included_stack.append(snakefile)

        global workflow

        workflow = self

        first_rule = self.first_rule
        code, linemap = parse(snakefile,
                              overwrite_shellcmd=self.overwrite_shellcmd)

        if print_compilation:
            print(code)

        # insert the current directory into sys.path
        # this allows to import modules from the workflow directory
        sys.path.insert(0, os.path.dirname(snakefile))

        self.linemaps[snakefile] = linemap
        exec(compile(code, snakefile, "exec"), self.globals)
        if not overwrite_first_rule:
            self.first_rule = first_rule
        self.included_stack.pop()

    def onsuccess(self, func):
        self._onsuccess = func

    def onerror(self, func):
        self._onerror = func

    def workdir(self, workdir):
        if self.overwrite_workdir is None:
            if not os.path.exists(workdir):
                os.makedirs(workdir)
            self._workdir = workdir
            os.chdir(workdir)

    def configfile(self, jsonpath):
        """ Update the global config with the given dictionary. """
        global config
        c = snakemake.io.load_configfile(jsonpath)
        config = _update_config(config, c)
<<<<<<< HEAD

    def configdefault(self, config_default):
        global config
        config = _update_config(config, config_default)
=======
>>>>>>> 51b54c38

    def ruleorder(self, *rulenames):
        self._ruleorder.add(*rulenames)

    def subworkflow(self, name, snakefile=None, workdir=None):
        sw = Subworkflow(self, name, snakefile, workdir)
        self._subworkflows[name] = sw
        self.globals[name] = sw.target

    def localrules(self, *rulenames):
        self._localrules.update(rulenames)

    def rule(self, name=None, lineno=None, snakefile=None):
        name = self.add_rule(name, lineno, snakefile)
        rule = self.get_rule(name)

        def decorate(ruleinfo):
            if ruleinfo.input:
                rule.set_input(*ruleinfo.input[0], **ruleinfo.input[1])
            if ruleinfo.output:
                rule.set_output(*ruleinfo.output[0], **ruleinfo.output[1])
            if ruleinfo.params:
                rule.set_params(*ruleinfo.params[0], **ruleinfo.params[1])
            if ruleinfo.threads:
                if not isinstance(ruleinfo.threads, int):
                    raise RuleException("Threads value has to be an integer.",
                                        rule=rule)
                rule.resources["_cores"] = ruleinfo.threads
            if ruleinfo.resources:
                args, resources = ruleinfo.resources
                if args:
                    raise RuleException("Resources have to be named.")
                if not all(map(lambda r: isinstance(r, int),
                               resources.values())):
                    raise RuleException(
                        "Resources values have to be integers.",
                        rule=rule)
                rule.resources.update(resources)
            if ruleinfo.priority:
                if (not isinstance(ruleinfo.priority, int) and
                    not isinstance(ruleinfo.priority, float)):
                    raise RuleException("Priority values have to be numeric.",
                                        rule=rule)
                rule.priority = ruleinfo.priority
            if ruleinfo.version:
                rule.version = ruleinfo.version
            if ruleinfo.log:
                rule.set_log(*ruleinfo.log[0], **ruleinfo.log[1])
            if ruleinfo.message:
                rule.message = ruleinfo.message
            if ruleinfo.benchmark:
                rule.benchmark = ruleinfo.benchmark
            rule.norun = ruleinfo.norun
            rule.docstring = ruleinfo.docstring
            rule.run_func = ruleinfo.func
            rule.shellcmd = ruleinfo.shellcmd
            ruleinfo.func.__name__ = "__{}".format(name)
            self.globals[ruleinfo.func.__name__] = ruleinfo.func
            setattr(rules, name, rule)
            return ruleinfo.func

        return decorate

    def docstring(self, string):
        def decorate(ruleinfo):
            ruleinfo.docstring = string
            return ruleinfo

        return decorate

    def input(self, *paths, **kwpaths):
        def decorate(ruleinfo):
            ruleinfo.input = (paths, kwpaths)
            return ruleinfo

        return decorate

    def output(self, *paths, **kwpaths):
        def decorate(ruleinfo):
            ruleinfo.output = (paths, kwpaths)
            return ruleinfo

        return decorate

    def params(self, *params, **kwparams):
        def decorate(ruleinfo):
            ruleinfo.params = (params, kwparams)
            return ruleinfo

        return decorate

    def message(self, message):
        def decorate(ruleinfo):
            ruleinfo.message = message
            return ruleinfo

        return decorate

    def benchmark(self, benchmark):
        def decorate(ruleinfo):
            ruleinfo.benchmark = benchmark
            return ruleinfo

        return decorate

    def threads(self, threads):
        def decorate(ruleinfo):
            ruleinfo.threads = threads
            return ruleinfo

        return decorate

    def resources(self, *args, **resources):
        def decorate(ruleinfo):
            ruleinfo.resources = (args, resources)
            return ruleinfo

        return decorate

    def priority(self, priority):
        def decorate(ruleinfo):
            ruleinfo.priority = priority
            return ruleinfo

        return decorate

    def version(self, version):
        def decorate(ruleinfo):
            ruleinfo.version = version
            return ruleinfo

        return decorate

    def log(self, *logs, **kwlogs):
        def decorate(ruleinfo):
            ruleinfo.log = (logs, kwlogs)
            return ruleinfo

        return decorate

    def shellcmd(self, cmd):
        def decorate(ruleinfo):
            ruleinfo.shellcmd = cmd
            return ruleinfo

        return decorate

    def norun(self):
        def decorate(ruleinfo):
            ruleinfo.norun = True
            return ruleinfo

        return decorate

    def run(self, func):
        return RuleInfo(func)

    @staticmethod
    def _empty_decorator(f):
        return f


class RuleInfo:
    def __init__(self, func):
        self.func = func
        self.shellcmd = None
        self.norun = False
        self.input = None
        self.output = None
        self.params = None
        self.message = None
        self.benchmark = None
        self.threads = None
        self.resources = None
        self.priority = None
        self.version = None
        self.log = None
        self.docstring = None


class Subworkflow:
    def __init__(self, workflow, name, snakefile, workdir):
        self.workflow = workflow
        self.name = name
        self._snakefile = snakefile
        self._workdir = workdir

    @property
    def snakefile(self):
        if self._snakefile is None:
            return os.path.abspath(os.path.join(self.workdir, "Snakefile"))
        if not os.path.isabs(self._snakefile):
            return os.path.abspath(os.path.join(self.workflow.basedir,
                                                self._snakefile))
        return self._snakefile

    @property
    def workdir(self):
        workdir = "." if self._workdir is None else self._workdir
        if not os.path.isabs(workdir):
            return os.path.abspath(os.path.join(self.workflow.basedir,
                                                workdir))
        return workdir

    def target(self, paths):
        if not_iterable(paths):
            return flag(os.path.join(self.workdir, paths), "subworkflow", self)
        return [self.target(path) for path in paths]

    def targets(self, dag):
        return [f for job in dag.jobs for f in job.subworkflow_input
                if job.subworkflow_input[f] is self]


class Rules:
    """ A namespace for rules so that they can be accessed via dot notation. """
    pass


def srcdir(path):
    """Return the absolute path, relative to the source directory of the current Snakefile."""
    if not workflow.included_stack:
        return None
    return os.path.join(os.path.dirname(workflow.included_stack[-1]), path)<|MERGE_RESOLUTION|>--- conflicted
+++ resolved
@@ -541,13 +541,6 @@
         global config
         c = snakemake.io.load_configfile(jsonpath)
         config = _update_config(config, c)
-<<<<<<< HEAD
-
-    def configdefault(self, config_default):
-        global config
-        config = _update_config(config, config_default)
-=======
->>>>>>> 51b54c38
 
     def ruleorder(self, *rulenames):
         self._ruleorder.add(*rulenames)
