__author__ = "Johannes Köster"
__copyright__ = "Copyright 2015, Johannes Köster"
__email__ = "koester@jimmy.harvard.edu"
__license__ = "MIT"

import re
import os
import sys
import signal
import json
import urllib
from collections import OrderedDict
from itertools import filterfalse, chain
from functools import partial
from operator import attrgetter
import copy
import subprocess

from snakemake.logging import logger, format_resources, format_resource_names
from snakemake.rules import Rule, Ruleorder
from snakemake.exceptions import RuleException, CreateRuleException, \
    UnknownRuleException, NoRulesException, print_exception, WorkflowError
from snakemake.shell import shell
from snakemake.dag import DAG
from snakemake.scheduler import JobScheduler
from snakemake.parser import parse
import snakemake.io
from snakemake.io import protected, temp, temporary, ancient, expand, dynamic, glob_wildcards, flag, not_iterable, touch, unpack, local
from snakemake.persistence import Persistence
from snakemake.utils import update_config
from snakemake.script import script
from snakemake.wrapper import wrapper
import snakemake.wrapper
from snakemake.common import Mode


class Workflow:
    def __init__(self,
                 snakefile=None,
                 jobscript=None,
                 overwrite_shellcmd=None,
                 overwrite_config=dict(),
                 overwrite_workdir=None,
                 overwrite_configfile=None,
                 overwrite_clusterconfig=dict(),
                 config_args=None,
                 debug=False,
                 use_conda=False,
                 conda_prefix=None,
                 use_singularity=False,
                 singularity_prefix=None,
                 singularity_args="",
                 mode=Mode.default,
                 wrapper_prefix=None,
                 printshellcmds=False,
                 restart_times=None,
                 attempt=1,
                 default_remote_provider=None,
                 default_remote_prefix=""):
        """
        Create the controller.
        """
        self._rules = OrderedDict()
        self.first_rule = None
        self._workdir = None
        self.overwrite_workdir = overwrite_workdir
        self.workdir_init = os.path.abspath(os.curdir)
        self._ruleorder = Ruleorder()
        self._localrules = set()
        self.linemaps = dict()
        self.rule_count = 0
        self.basedir = os.path.dirname(snakefile)
        self.snakefile = os.path.abspath(snakefile)
        self.included = []
        self.included_stack = []
        self.jobscript = jobscript
        self.persistence = None
        self.global_resources = None
        self.globals = globals()
        self._subworkflows = dict()
        self.overwrite_shellcmd = overwrite_shellcmd
        self.overwrite_config = overwrite_config
        self.overwrite_configfile = overwrite_configfile
        self.overwrite_clusterconfig = overwrite_clusterconfig
        self.config_args = config_args
        self.immediate_submit = None
        self._onsuccess = lambda log: None
        self._onerror = lambda log: None
        self._onstart = lambda log: None
        self._wildcard_constraints = dict()
        self.debug = debug
        self._rulecount = 0
        self.use_conda = use_conda
        self.conda_prefix = conda_prefix
        self.use_singularity = use_singularity
        self.singularity_prefix = singularity_prefix
        self.singularity_args = singularity_args
        self.mode = mode
        self.wrapper_prefix = wrapper_prefix
        self.printshellcmds = printshellcmds
        self.restart_times = restart_times
        self.attempt = attempt
        self.default_remote_provider = default_remote_provider
        self.default_remote_prefix = default_remote_prefix
        self.configfiles = []

        self.iocache = snakemake.io.IOCache()

        global config
        config = copy.deepcopy(self.overwrite_config)

        global cluster_config
        cluster_config = copy.deepcopy(self.overwrite_clusterconfig)

        global rules
        rules = Rules()

    def get_sources(self):
        files = set()

        # get registered sources
        for f in self.included:
            files.add(os.path.relpath(f))
        for rule in self.rules:
            if rule.script:
                files.add(os.path.relpath(rule.script))
        for f in self.configfiles:
            files.add(f)

        # get git-managed files
        # TODO allow a manifest file as alternative
        try:
            out = subprocess.check_output(["git", "ls-files", "."],
                                          stderr=subprocess.PIPE)
            for f in out.decode().split("\n"):
                if f:
                    files.add(os.path.relpath(f))
        except subprocess.CalledProcessError as e:
            if "fatal: Not a git repository" in e.stderr.decode():
                raise WorkflowError("Error: this is not a git repository.")
            raise WorkflowError("Error executing git:\n{}".format(
                e.stderr.decode()))

        return files

    @property
    def subworkflows(self):
        return self._subworkflows.values()

    @property
    def rules(self):
        return self._rules.values()

    @property
    def concrete_files(self):
        return (
            file
            for rule in self.rules for file in chain(rule.input, rule.output)
            if not callable(file) and not file.contains_wildcard()
        )

    def check(self):
        for clause in self._ruleorder:
            for rulename in clause:
                if not self.is_rule(rulename):
                    raise UnknownRuleException(
                        rulename,
                        prefix="Error in ruleorder definition.")

    def add_rule(self, name=None, lineno=None, snakefile=None):
        """
        Add a rule.
        """
        if name is None:
            name = str(len(self._rules) + 1)
        if self.is_rule(name):
            raise CreateRuleException(
                "The name {} is already used by another rule".format(name))
        rule = Rule(name, self, lineno=lineno, snakefile=snakefile)
        self._rules[rule.name] = rule
        self.rule_count += 1
        if not self.first_rule:
            self.first_rule = rule.name
        return name

    def is_rule(self, name):
        """
        Return True if name is the name of a rule.

        Arguments
        name -- a name
        """
        return name in self._rules

    def get_rule(self, name):
        """
        Get rule by name.

        Arguments
        name -- the name of the rule
        """
        if not self._rules:
            raise NoRulesException()
        if not name in self._rules:
            raise UnknownRuleException(name)
        return self._rules[name]

    def list_rules(self, only_targets=False):
        rules = self.rules
        if only_targets:
            rules = filterfalse(Rule.has_wildcards, rules)
        for rule in rules:
            logger.rule_info(name=rule.name, docstring=rule.docstring)

    def list_resources(self):
        for resource in set(
            resource for rule in self.rules for resource in rule.resources):
            if resource not in "_cores _nodes".split():
                logger.info(resource)

    def is_local(self, rule):
        return rule.name in self._localrules or rule.norun

    def execute(self,
                targets=None,
                dryrun=False,
                touch=False,
                cores=1,
                nodes=1,
                local_cores=1,
                forcetargets=False,
                forceall=False,
                forcerun=None,
                until=[],
                omit_from=[],
                prioritytargets=None,
                quiet=False,
                keepgoing=False,
                printshellcmds=False,
                printreason=False,
                printdag=False,
                cluster=None,
                cluster_sync=None,
                jobname=None,
                immediate_submit=False,
                ignore_ambiguity=False,
                printrulegraph=False,
                printd3dag=False,
                drmaa=None,
                drmaa_log_dir=None,
                kubernetes=None,
                kubernetes_envvars=None,
                container_image=None,
                stats=None,
                force_incomplete=False,
                ignore_incomplete=False,
                list_version_changes=False,
                list_code_changes=False,
                list_input_changes=False,
                list_params_changes=False,
                list_conda_envs=False,
                summary=False,
                archive=None,
                detailed_summary=False,
                latency_wait=3,
                benchmark_repeats=3,
                wait_for_files=None,
                nolock=False,
                unlock=False,
                resources=None,
                notemp=False,
                nodeps=False,
                cleanup_metadata=None,
                subsnakemake=None,
                updated_files=None,
                keep_target_files=False,
                keep_shadow=False,
                keep_remote_local=False,
                allowed_rules=None,
                max_jobs_per_second=None,
                max_status_checks_per_second=None,
                greediness=1.0,
                no_hooks=False,
                force_use_threads=False,
                create_envs_only=False,
                assume_shared_fs=True,
                cluster_status=None):

        self.global_resources = dict() if resources is None else resources
        self.global_resources["_cores"] = cores
        self.global_resources["_nodes"] = nodes
        self.immediate_submit = immediate_submit

        def rules(items):
            return map(self._rules.__getitem__, filter(self.is_rule, items))

        if keep_target_files:

            def files(items):
                return filterfalse(self.is_rule, items)
        else:

            def files(items):
                relpath = lambda f: f if os.path.isabs(f) else os.path.relpath(f)
                return map(relpath, filterfalse(self.is_rule, items))

        if not targets:
            targets = [self.first_rule
                       ] if self.first_rule is not None else list()

        if prioritytargets is None:
            prioritytargets = list()
        if forcerun is None:
            forcerun = list()
        if until is None:
            until = list()
        if omit_from is None:
            omit_from = list()

        priorityrules = set(rules(prioritytargets))
        priorityfiles = set(files(prioritytargets))
        forcerules = set(rules(forcerun))
        forcefiles = set(files(forcerun))
        untilrules = set(rules(until))
        untilfiles = set(files(until))
        omitrules = set(rules(omit_from))
        omitfiles = set(files(omit_from))
        targetrules = set(chain(rules(targets),
                                filterfalse(Rule.has_wildcards, priorityrules),
                                filterfalse(Rule.has_wildcards, forcerules),
                                filterfalse(Rule.has_wildcards, untilrules)))
        targetfiles = set(chain(files(targets), priorityfiles, forcefiles, untilfiles))
        if forcetargets:
            forcefiles.update(targetfiles)
            forcerules.update(targetrules)

        rules = self.rules
        if allowed_rules:
            rules = [rule for rule in rules if rule.name in set(allowed_rules)]

        if wait_for_files is not None:
            try:
                snakemake.io.wait_for_files(wait_for_files,
                                            latency_wait=latency_wait)
            except IOError as e:
                logger.error(str(e))
                return False

        dag = DAG(
            self, rules,
            dryrun=dryrun,
            targetfiles=targetfiles,
            targetrules=targetrules,
            forceall=forceall,
            forcefiles=forcefiles,
            forcerules=forcerules,
            priorityfiles=priorityfiles,
            priorityrules=priorityrules,
            untilfiles=untilfiles,
            untilrules=untilrules,
            omitfiles=omitfiles,
            omitrules=omitrules,
            ignore_ambiguity=ignore_ambiguity,
            force_incomplete=force_incomplete,
            ignore_incomplete=ignore_incomplete or printdag or printrulegraph,
            notemp=notemp,
            keep_remote_local=keep_remote_local)

        self.persistence = Persistence(
            nolock=nolock,
            dag=dag,
            conda_prefix=self.conda_prefix,
            singularity_prefix=self.singularity_prefix,
            warn_only=dryrun or printrulegraph or printdag or summary or archive or
            list_version_changes or list_code_changes or list_input_changes or
            list_params_changes)

        if cleanup_metadata:
            for f in cleanup_metadata:
                self.persistence.cleanup_metadata(f)
            return True

        logger.info("Building DAG of jobs...")
        dag.init()
        dag.check_dynamic()

        if unlock:
            try:
                self.persistence.cleanup_locks()
                logger.info("Unlocking working directory.")
                return True
            except IOError:
                logger.error("Error: Unlocking the directory {} failed. Maybe "
                             "you don't have the permissions?")
                return False
        try:
            self.persistence.lock()
        except IOError:
            logger.error(
                "Error: Directory cannot be locked. Please make "
                "sure that no other Snakemake process is trying to create "
                "the same files in the following directory:\n{}\n"
                "If you are sure that no other "
                "instances of snakemake are running on this directory, "
                "the remaining lock was likely caused by a kill signal or "
                "a power loss. It can be removed with "
                "the --unlock argument.".format(os.getcwd()))
            return False

        if self.subworkflows and not printdag and not printrulegraph:
            # backup globals
            globals_backup = dict(self.globals)
            # execute subworkflows
            for subworkflow in self.subworkflows:
                subworkflow_targets = subworkflow.targets(dag)
                logger.debug("Files requested from subworkflow:\n    {}".format(
                    "\n    ".join(subworkflow_targets)))
                updated = list()
                if subworkflow_targets:
                    logger.info(
                        "Executing subworkflow {}.".format(subworkflow.name))
                    if not subsnakemake(subworkflow.snakefile,
                                        workdir=subworkflow.workdir,
                                        targets=subworkflow_targets,
                                        configfile=subworkflow.configfile,
                                        updated_files=updated):
                        return False
                    dag.updated_subworkflow_files.update(subworkflow.target(f)
                                                         for f in updated)
                else:
                    logger.info("Subworkflow {}: Nothing to be done.".format(
                        subworkflow.name))
            if self.subworkflows:
                logger.info("Executing main workflow.")
            # rescue globals
            self.globals.update(globals_backup)

        if not (cluster and cluster_status):
            # no incomplete check needed because we use external jobids to handle
            # this later in the executor
            dag.check_incomplete()
        dag.postprocess()
        # deactivate IOCache such that from now on we always get updated
        # size, existence and mtime information
        # ATTENTION: this may never be removed without really good reason.
        # Otherwise weird things may happen.
        self.iocache.deactivate()
        # clear and deactivate persistence cache, from now on we want to see updates
        self.persistence.deactivate_cache()

        if nodeps:
            missing_input = [f for job in dag.targetjobs for f in job.input
                             if dag.needrun(job) and not os.path.exists(f)]
            if missing_input:
                logger.error(
                    "Dependency resolution disabled (--nodeps) "
                    "but missing input "
                    "files detected. If this happens on a cluster, please make sure "
                    "that you handle the dependencies yourself or turn of "
                    "--immediate-submit. Missing input files:\n{}".format(
                        "\n".join(missing_input)))
                return False

        updated_files.extend(f for job in dag.needrun_jobs for f in job.output)

        if printd3dag:
            dag.d3dag()
            return True
        elif printdag:
            print(dag)
            return True
        elif printrulegraph:
            print(dag.rule_dot())
            return True
        elif summary:
            print("\n".join(dag.summary(detailed=False)))
            return True
        elif detailed_summary:
            print("\n".join(dag.summary(detailed=True)))
            return True
        elif archive:
            dag.archive(archive)
            return True
        elif list_version_changes:
            items = list(
                chain(*map(self.persistence.version_changed, dag.jobs)))
            if items:
                print(*items, sep="\n")
            return True
        elif list_code_changes:
            items = list(chain(*map(self.persistence.code_changed, dag.jobs)))
            for j in dag.jobs:
                items.extend(list(j.outputs_older_than_script()))
            if items:
                print(*items, sep="\n")
            return True
        elif list_input_changes:
            items = list(chain(*map(self.persistence.input_changed, dag.jobs)))
            if items:
                print(*items, sep="\n")
            return True
        elif list_params_changes:
            items = list(
                chain(*map(self.persistence.params_changed, dag.jobs)))
            if items:
                print(*items, sep="\n")
            return True
        elif list_conda_envs:
            from snakemake.utils import simplify_path
            dag.create_conda_envs(init_only=True, forceall=True)
            print("environment", "location", sep="\t")
            for env in set(job.conda_env for job in dag.jobs):
                if env:
                    print(simplify_path(env.file), simplify_path(env.path), sep="\t")
            return True

        if self.use_conda:
            if assume_shared_fs:
                dag.create_conda_envs(dryrun=dryrun)
            if create_envs_only:
                return True
        if self.use_singularity:
            if assume_shared_fs:
                dag.pull_singularity_imgs(dryrun=dryrun)

        scheduler = JobScheduler(self, dag, cores,
                                 local_cores=local_cores,
                                 dryrun=dryrun,
                                 touch=touch,
                                 cluster=cluster,
                                 cluster_status=cluster_status,
                                 cluster_config=cluster_config,
                                 cluster_sync=cluster_sync,
                                 jobname=jobname,
                                 max_jobs_per_second=max_jobs_per_second,
                                 max_status_checks_per_second=max_status_checks_per_second,
                                 quiet=quiet,
                                 keepgoing=keepgoing,
                                 drmaa=drmaa,
                                 drmaa_log_dir=drmaa_log_dir,
                                 kubernetes=kubernetes,
                                 kubernetes_envvars=kubernetes_envvars,
                                 container_image=container_image,
                                 printreason=printreason,
                                 printshellcmds=printshellcmds,
                                 latency_wait=latency_wait,
                                 benchmark_repeats=benchmark_repeats,
                                 greediness=greediness,
                                 force_use_threads=force_use_threads,
                                 assume_shared_fs=assume_shared_fs)

        if not dryrun:
            if len(dag):
                shell_exec = shell.get_executable()
                if shell_exec is not None:
                    logger.info("Using shell: {}".format(shell_exec))
                if cluster or cluster_sync or drmaa:
                    logger.resources_info(
                        "Provided cluster nodes: {}".format(nodes))
                else:
                    logger.resources_info("Provided cores: {}".format(cores))
                    logger.resources_info("Rules claiming more threads will be scaled down.")
                provided_resources = format_resources(resources)
                if provided_resources:
                    logger.resources_info(
                        "Provided resources: " + provided_resources)
                unlimited_resources = format_resource_names(set(
                    resource for job in dag.needrun_jobs
                    for resource in job.resources.keys()
                    if resource not in resources))
                if unlimited_resources:
                    logger.resources_info(
                        "Unlimited resources: " + unlimited_resources)
                logger.run_info("\n".join(dag.stats()))
            else:
                logger.info("Nothing to be done.")
        else:
            if len(dag):
                logger.run_info("\n".join(dag.stats()))
            else:
                logger.info("Nothing to be done.")
<<<<<<< HEAD
=======
            if quiet:
                # in case of dryrun and quiet, just print above info and exit
                return True
>>>>>>> ee1541e5

        if not dryrun and not no_hooks:
            self._onstart(logger.get_logfile())

        success = scheduler.schedule()

        if success:
            if dryrun:
                if len(dag):
                    logger.run_info("\n".join(dag.stats()))
                logger.remove_logfile()
            else:
                if stats:
                    scheduler.stats.to_json(stats)
                logger.logfile_hint()
            if not dryrun and not no_hooks:
                self._onsuccess(logger.get_logfile())
            return True
        else:
            if not dryrun and not no_hooks:
                self._onerror(logger.get_logfile())
            logger.logfile_hint()
            return False

    @property
    def current_basedir(self):
        """Basedir of currently parsed Snakefile."""
        assert self.included_stack
        return os.path.abspath(os.path.dirname(self.included_stack[-1]))

    def include(self, snakefile,
                overwrite_first_rule=False,
                print_compilation=False,
                overwrite_shellcmd=None):
        """
        Include a snakefile.
        """
        # check if snakefile is a path to the filesystem
        if not urllib.parse.urlparse(snakefile).scheme:
            if not os.path.isabs(snakefile) and self.included_stack:
                snakefile = os.path.join(self.current_basedir, snakefile)
            # Could still be an url if relative import was used
            if not urllib.parse.urlparse(snakefile).scheme:
                snakefile = os.path.abspath(snakefile)
        # else it could be an url.
        # at least we don't want to modify the path for clarity.

        if snakefile in self.included:
            logger.info("Multiple include of {} ignored".format(snakefile))
            return
        self.included.append(snakefile)
        self.included_stack.append(snakefile)

        global workflow

        workflow = self

        first_rule = self.first_rule
        code, linemap, rulecount = parse(snakefile,
                                         overwrite_shellcmd=self.overwrite_shellcmd,
                                         rulecount=self._rulecount)
        self._rulecount = rulecount

        if print_compilation:
            print(code)

        # insert the current directory into sys.path
        # this allows to import modules from the workflow directory
        sys.path.insert(0, os.path.dirname(snakefile))

        self.linemaps[snakefile] = linemap
        exec(compile(code, snakefile, "exec"), self.globals)
        if not overwrite_first_rule:
            self.first_rule = first_rule
        self.included_stack.pop()

    def onstart(self, func):
        """Register onstart function."""
        self._onstart = func

    def onsuccess(self, func):
        """Register onsuccess function."""
        self._onsuccess = func

    def onerror(self, func):
        """Register onerror function."""
        self._onerror = func

    def global_wildcard_constraints(self, **content):
        """Register global wildcard constraints."""
        self._wildcard_constraints.update(content)

    def workdir(self, workdir):
        """Register workdir."""
        if self.overwrite_workdir is None:
            os.makedirs(workdir, exist_ok=True)
            self._workdir = workdir
            os.chdir(workdir)

    def configfile(self, jsonpath):
        """ Update the global config with the given dictionary. """
        global config
        self.configfiles.append(jsonpath)
        c = snakemake.io.load_configfile(jsonpath)
        update_config(config, c)
        update_config(config, self.overwrite_config)

    def ruleorder(self, *rulenames):
        self._ruleorder.add(*rulenames)

    def subworkflow(self, name, snakefile=None, workdir=None, configfile=None):
        # Take absolute path of config file, because it is relative to current
        # workdir, which could be changed for the subworkflow.
        if configfile:
            configfile = os.path.abspath(configfile)
        sw = Subworkflow(self, name, snakefile, workdir, configfile)
        self._subworkflows[name] = sw
        self.globals[name] = sw.target

    def localrules(self, *rulenames):
        self._localrules.update(rulenames)

    def rule(self, name=None, lineno=None, snakefile=None):
        name = self.add_rule(name, lineno, snakefile)
        rule = self.get_rule(name)

        def decorate(ruleinfo):
            if ruleinfo.wildcard_constraints:
                rule.set_wildcard_constraints(*ruleinfo.wildcard_constraints[0], **ruleinfo.wildcard_constraints[1])
            if ruleinfo.input:
                rule.set_input(*ruleinfo.input[0], **ruleinfo.input[1])
            if ruleinfo.output:
                rule.set_output(*ruleinfo.output[0], **ruleinfo.output[1])
            if ruleinfo.params:
                rule.set_params(*ruleinfo.params[0], **ruleinfo.params[1])
            if ruleinfo.threads:
                if not isinstance(ruleinfo.threads, int) and not callable(ruleinfo.threads):
                    raise RuleException("Threads value has to be an integer or a callable.",
                                        rule=rule)
                rule.resources["_cores"] = ruleinfo.threads
            if ruleinfo.shadow_depth:
                if ruleinfo.shadow_depth not in (True, "shallow", "full", "minimal"):
                    raise RuleException(
                        "Shadow must either be 'shallow', 'full', 'minimal', "
                        "or True (equivalent to 'full')", rule=rule)
                if ruleinfo.shadow_depth is True:
                    rule.shadow_depth = 'full'
                else:
                    rule.shadow_depth = ruleinfo.shadow_depth
            if ruleinfo.resources:
                args, resources = ruleinfo.resources
                if args:
                    raise RuleException("Resources have to be named.")
                if not all(map(lambda r: isinstance(r, int) or callable(r),
                               resources.values())):
                    raise RuleException(
                        "Resources values have to be integers or callables",
                        rule=rule)
                rule.resources.update(resources)
            if ruleinfo.priority:
                if (not isinstance(ruleinfo.priority, int) and
                    not isinstance(ruleinfo.priority, float)):
                    raise RuleException("Priority values have to be numeric.",
                                        rule=rule)
                rule.priority = ruleinfo.priority
            if ruleinfo.version:
                rule.version = ruleinfo.version
            if ruleinfo.log:
                rule.set_log(*ruleinfo.log[0], **ruleinfo.log[1])
            if ruleinfo.message:
                rule.message = ruleinfo.message
            if ruleinfo.benchmark:
                rule.benchmark = ruleinfo.benchmark
            if ruleinfo.wrapper:
                rule.conda_env = snakemake.wrapper.get_conda_env(
                    ruleinfo.wrapper, prefix=self.wrapper_prefix)
                # TODO retrieve suitable singularity image

            if ruleinfo.conda_env and ruleinfo.singularity_img:
                raise RuleException("Conda and singularity directive are "
                                    "mutually exclusive.")

            if ruleinfo.conda_env:
                if not (ruleinfo.script or ruleinfo.wrapper or ruleinfo.shellcmd):
                    raise RuleException("Conda environments are only allowed "
                        "with shell, script or wrapper directives "
                        "(not with run).", rule=rule)
                if not os.path.isabs(ruleinfo.conda_env):
                    ruleinfo.conda_env = os.path.join(self.current_basedir, ruleinfo.conda_env)
                rule.conda_env = ruleinfo.conda_env

            if ruleinfo.singularity_img:
                if not (ruleinfo.script or ruleinfo.wrapper or ruleinfo.shellcmd):
                    raise RuleException("Singularity directive is only allowed "
                        "with shell, script or wrapper directives "
                        "(not with run).", rule=rule)
                rule.singularity_img = ruleinfo.singularity_img

            rule.norun = ruleinfo.norun
            rule.docstring = ruleinfo.docstring
            rule.run_func = ruleinfo.func
            rule.shellcmd = ruleinfo.shellcmd
            rule.script = ruleinfo.script
            rule.wrapper = ruleinfo.wrapper
            rule.restart_times=self.restart_times

            ruleinfo.func.__name__ = "__{}".format(name)
            self.globals[ruleinfo.func.__name__] = ruleinfo.func
            setattr(rules, name, rule)
            return ruleinfo.func

        return decorate

    def docstring(self, string):
        def decorate(ruleinfo):
            ruleinfo.docstring = string
            return ruleinfo

        return decorate

    def input(self, *paths, **kwpaths):
        def decorate(ruleinfo):
            ruleinfo.input = (paths, kwpaths)
            return ruleinfo

        return decorate

    def output(self, *paths, **kwpaths):
        def decorate(ruleinfo):
            ruleinfo.output = (paths, kwpaths)
            return ruleinfo

        return decorate

    def params(self, *params, **kwparams):
        def decorate(ruleinfo):
            ruleinfo.params = (params, kwparams)
            return ruleinfo

        return decorate

    def wildcard_constraints(self, *wildcard_constraints, **kwwildcard_constraints):
        def decorate(ruleinfo):
            ruleinfo.wildcard_constraints = (wildcard_constraints, kwwildcard_constraints)
            return ruleinfo

        return decorate

    def message(self, message):
        def decorate(ruleinfo):
            ruleinfo.message = message
            return ruleinfo

        return decorate

    def benchmark(self, benchmark):
        def decorate(ruleinfo):
            ruleinfo.benchmark = benchmark
            return ruleinfo

        return decorate

    def conda(self, conda_env):
        def decorate(ruleinfo):
            ruleinfo.conda_env = conda_env
            return ruleinfo

        return decorate

    def singularity(self, singularity_img):
        def decorate(ruleinfo):
            ruleinfo.singularity_img = singularity_img
            return ruleinfo

        return decorate

    def threads(self, threads):
        def decorate(ruleinfo):
            ruleinfo.threads = threads
            return ruleinfo

        return decorate

    def shadow(self, shadow_depth):
        def decorate(ruleinfo):
            ruleinfo.shadow_depth = shadow_depth
            return ruleinfo

        return decorate

    def resources(self, *args, **resources):
        def decorate(ruleinfo):
            ruleinfo.resources = (args, resources)
            return ruleinfo

        return decorate

    def priority(self, priority):
        def decorate(ruleinfo):
            ruleinfo.priority = priority
            return ruleinfo

        return decorate

    def version(self, version):
        def decorate(ruleinfo):
            ruleinfo.version = version
            return ruleinfo

        return decorate

    def log(self, *logs, **kwlogs):
        def decorate(ruleinfo):
            ruleinfo.log = (logs, kwlogs)
            return ruleinfo

        return decorate

    def shellcmd(self, cmd):
        def decorate(ruleinfo):
            ruleinfo.shellcmd = cmd
            return ruleinfo

        return decorate

    def script(self, script):
        def decorate(ruleinfo):
            ruleinfo.script = script
            return ruleinfo

        return decorate

    def wrapper(self, wrapper):
        def decorate(ruleinfo):
            ruleinfo.wrapper = wrapper
            return ruleinfo

        return decorate

    def norun(self):
        def decorate(ruleinfo):
            ruleinfo.norun = True
            return ruleinfo

        return decorate

    def run(self, func):
        return RuleInfo(func)

    @staticmethod
    def _empty_decorator(f):
        return f


class RuleInfo:
    def __init__(self, func):
        self.func = func
        self.shellcmd = None
        self.norun = False
        self.input = None
        self.output = None
        self.params = None
        self.message = None
        self.benchmark = None
        self.conda_env = None
        self.singularity_img = None
        self.wildcard_constraints = None
        self.threads = None
        self.shadow_depth = None
        self.resources = None
        self.priority = None
        self.version = None
        self.log = None
        self.docstring = None
        self.script = None
        self.wrapper = None


class Subworkflow:
    def __init__(self, workflow, name, snakefile, workdir, configfile):
        self.workflow = workflow
        self.name = name
        self._snakefile = snakefile
        self._workdir = workdir
        self.configfile = configfile

    @property
    def snakefile(self):
        if self._snakefile is None:
            return os.path.abspath(os.path.join(self.workdir, "Snakefile"))
        if not os.path.isabs(self._snakefile):
            return os.path.abspath(os.path.join(self.workflow.basedir,
                                                self._snakefile))
        return self._snakefile

    @property
    def workdir(self):
        workdir = "." if self._workdir is None else self._workdir
        if not os.path.isabs(workdir):
            return os.path.abspath(os.path.join(self.workflow.basedir,
                                                workdir))
        return workdir

    def target(self, paths):
        if not_iterable(paths):
            path = paths
            path = (path if os.path.isabs(path)
                         else os.path.join(self.workdir, path))
            return flag(path, "subworkflow", self)
        return [self.target(path) for path in paths]

    def targets(self, dag):
        def relpath(f):
            if f.startswith(self.workdir):
                return os.path.relpath(f, start=self.workdir)
            # do not adjust absolute targets outside of workdir
            return f
        return [relpath(f) for job in dag.jobs for f in job.subworkflow_input
                if job.subworkflow_input[f] is self]


class Rules:
    """ A namespace for rules so that they can be accessed via dot notation. """
    pass


def srcdir(path):
    """Return the absolute path, relative to the source directory of the current Snakefile."""
    if not workflow.included_stack:
        return None
    return os.path.join(os.path.dirname(workflow.included_stack[-1]), path)<|MERGE_RESOLUTION|>--- conflicted
+++ resolved
@@ -579,12 +579,9 @@
                 logger.run_info("\n".join(dag.stats()))
             else:
                 logger.info("Nothing to be done.")
-<<<<<<< HEAD
-=======
             if quiet:
                 # in case of dryrun and quiet, just print above info and exit
                 return True
->>>>>>> ee1541e5
 
         if not dryrun and not no_hooks:
             self._onstart(logger.get_logfile())
